--- conflicted
+++ resolved
@@ -148,10 +148,6 @@
 bitvec = { version = "0.17.4", default-features = false }
 thiserror = "1.0.40"
 thiserror-no-std = "2.0.2"
-<<<<<<< HEAD
-derive_more = { version = "0.99.17", default-features = false }                               # This enables the Simnode RPC
-=======
 derive_more = { version = "0.99.17", default-features = false }
 rstest = "0.17.0"
-pretty_assertions = "1.3.0"
->>>>>>> de627585
+pretty_assertions = "1.3.0"
--- conflicted
+++ resolved
@@ -63,7 +63,6 @@
 
 [features]
 std = [
-<<<<<<< HEAD
 	# Madara pallets
 	"pallet-starknet/std",
 	# Frame dependencies
@@ -98,39 +97,6 @@
 	"scale-info/std",
 	# Simnode RPC
 	"simnode-runtime-api/std",
-=======
-  # Madara pallets
-  "pallet-starknet/std",
-  # Frame dependencies
-  "frame-try-runtime?/std",
-  "frame-system-benchmarking?/std",
-  "frame-benchmarking?/std",
-  "frame-executive/std",
-  "frame-support/std",
-  "frame-system-rpc-runtime-api/std",
-  "frame-system/std",
-  "frame-try-runtime/std",
-  # Frame pallets dependencies
-  "pallet-aura/std",
-  "pallet-grandpa/std",
-  "pallet-sudo/std",
-  "pallet-timestamp/std",
-  # Substrate primitives dependencies
-  "sp-api/std",
-  "sp-block-builder/std",
-  "sp-consensus-aura/std",
-  "sp-core/std",
-  "sp-inherents/std",
-  "sp-offchain/std",
-  "sp-runtime/std",
-  "sp-session/std",
-  "sp-std/std",
-  "sp-transaction-pool/std",
-  "sp-version/std",
-  # 3rd party dependencies
-  "scale-codec/std",
-  "scale-info/std",
->>>>>>> de627585
 ]
 try-runtime = [
   "pallet-timestamp/try-runtime",
